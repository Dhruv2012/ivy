--- conflicted
+++ resolved
@@ -249,10 +249,8 @@
         dtype=dtype,
         subok=True,
         test_values=False,
-<<<<<<< HEAD
-    )
-
-
+    )
+    
 # square
 @given(
     dtype_and_x=helpers.dtype_and_values(available_dtypes=ivy_np.valid_numeric_dtypes),
@@ -445,6 +443,4 @@
         dtype=dtype,
         subok=True,
         test_values=False,
-=======
->>>>>>> 737fb9ff
     )