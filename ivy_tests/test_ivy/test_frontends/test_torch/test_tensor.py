--- conflicted
+++ resolved
@@ -7495,11 +7495,8 @@
         method_flags=method_flags,
         frontend=frontend,
         on_device=on_device,
-<<<<<<< HEAD
         rtol_=1e-2,
         atol_=1e-2,
-    )
-=======
     )
 
 
@@ -7553,5 +7550,4 @@
     ret_from_np = helpers.flatten_and_to_np(ret=ret_from_np)
     for u, v in zip(ret_np, ret_from_np):
         assert u.dtype == v.dtype
-        assert u.shape == v.shape
->>>>>>> b45f2422
+        assert u.shape == v.shape