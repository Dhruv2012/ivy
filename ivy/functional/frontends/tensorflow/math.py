--- conflicted
+++ resolved
@@ -298,10 +298,6 @@
     return ivy.divide(count_zero, ivy.add(count_zero, count_nonzero))
 
 
-<<<<<<< HEAD
-# TODO: Ibeta for Future Release
-
-=======
 def truediv(x, y, name="truediv"):
     x_dtype = ivy.dtype(x)
     assert x_dtype == ivy.dtype(y)
@@ -313,4 +309,4 @@
 
 
 # TODO: Ibeta for Future Release
->>>>>>> 36a346b2
+
