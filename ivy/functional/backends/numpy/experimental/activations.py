--- conflicted
+++ resolved
@@ -51,36 +51,7 @@
 relu6.support_native_out = True
 
 
-<<<<<<< HEAD
-=======
-def batch_norm(
-    x: np.ndarray,
-    mean: np.ndarray,
-    variance: np.ndarray,
-    /,
-    *,
-    scale: Optional[np.ndarray] = None,
-    offset: Optional[np.ndarray] = None,
-    training: bool = False,
-    eps: float = 1e-5,
-):
-    ndims = len(x.shape)
-    if training:
-        dims = (0, *range(2, ndims))
-        mean = np.mean(x, axis=dims)
-        variance = np.var(x, axis=dims)
-    x = np.transpose(x, (0, *range(2, ndims), 1))
-    inv = 1.0 / np.sqrt(variance + eps)
-    if scale is not None:
-        inv *= scale
-    ret = x * inv.astype(x.dtype, copy=False) + (
-        offset - mean * inv if offset is not None else -mean * inv
-    ).astype(x.dtype)
-    return np.transpose(ret, (0, ndims - 1, *range(1, ndims - 1)))
-
-
 @with_unsupported_dtypes({"1.23.0 and below": ("bool",)}, backend_version)
->>>>>>> c791a4de
 @_scalar_output_to_0d_array
 def logsigmoid(input: np.ndarray) -> np.ndarray:
     return -(np.log1p(np.exp(-(input))))
