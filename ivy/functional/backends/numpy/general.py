--- conflicted
+++ resolved
@@ -1,11 +1,7 @@
 """Collection of Numpy general functions, wrapped to fit Ivy syntax and signature."""
 
 # global
-<<<<<<< HEAD
-from typing import Iterable, List, Optional, Union
-=======
 from typing import Optional, Union, Sequence
->>>>>>> faeec5eb
 import numpy as np
 from operator import mul
 from functools import reduce
@@ -187,23 +183,14 @@
 
 # noinspection PyShadowingNames
 def scatter_nd(
-<<<<<<< HEAD
     indices: np.ndarray, 
     updates: np.ndarray, 
-    shape: Optional[Iterable[int]] = None, 
+    shape: Optional[Union[ivy.NativeShape, Sequence[int]]] = None, 
     tensor: Optional[np.ndarray] = None, 
     reduction: str = "sum",
     *,
     out: Optional[np.ndarray] = None
 ) -> np.ndarray:
-=======
-    indices,
-    updates,
-    shape: Optional[Union[ivy.NativeShape, Sequence[int]]] = None,
-    tensor=None,
-    reduction="sum",
-):
->>>>>>> faeec5eb
     target = tensor
     target_given = ivy.exists(target)
     if ivy.exists(shape) and ivy.exists(target):
