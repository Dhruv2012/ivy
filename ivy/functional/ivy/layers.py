"""Collection of Ivy neural network layers in functional form."""

# global
from typing import Optional, Tuple, Union, List

# local
import ivy
from ivy.backend_handler import current_backend
from ivy.func_wrapper import (
    to_native_arrays_and_back,
    handle_out_argument,
    handle_nestable,
)


# Extra #
# ------#


# Linear #


@to_native_arrays_and_back
@handle_nestable
def linear(x, weight, bias=None, out: Optional[ivy.Array] = None):
    """Applies a linear transformation to the incoming data: y = x * t(weight) + bias.
    The operation also supports batching of the weight matrices. This is useful if a
    batch of different network parameters are to be represented.

    Parameters
    ----------
    x
        The input x compute linear transformation on.
        *[outer_batch_shape,inner_batch_shape,in_features]*
    weight
        The weight matrix. *[outer_batch_shape,out_features,in_features]*
    bias
        The bias vector, default is None. *[outer_batch_shape,out_features]*

    Returns
    -------
    ret
        Result array of the linear transformation.
        *[outer_batch_shape,inner_batch_shape,out_features]*

    """
    outer_batch_shape = list(weight.shape[:-2])
    num_outer_batch_dims = len(outer_batch_shape)
    inner_batch_shape = list(x.shape[num_outer_batch_dims:-1])
    num_inner_batch_dims = len(inner_batch_shape)
    num_out_feats, num_in_feats = list(weight.shape[-2:])

    # OBS x IBS x OF
    y = ivy.matmul(
        x,
        ivy.swapaxes(
            ivy.reshape(
                weight,
                outer_batch_shape
                + [1] * max(num_inner_batch_dims - 1, 0)
                + [num_out_feats, num_in_feats],
            ),
            -1,
            -2,
        ),
    )

    if ivy.exists(bias):

        # OBS x [1]*len(IBS) x OF
        bias_broadcast = ivy.reshape(
            bias, outer_batch_shape + [1] * num_inner_batch_dims + [num_out_feats]
        )

        # OBS x IBS x OF
        y = y + bias_broadcast

    if ivy.exists(out):
        return ivy.inplace_update(out, y)
    return y


# Dropout #


@to_native_arrays_and_back
<<<<<<< HEAD
def dropout(x, prob, scale=True, dtype=None, out: Optional[ivy.Array] = None):
=======
@handle_nestable
def dropout(x, prob, scale=True, out: Optional[ivy.Array] = None):
>>>>>>> 73d14fec
    """Randomly zeroes some elements of the input tensor with probability p using
    samples from a Bernoulli distribution.

    Parameters
    ----------
    x
        The input array x to perform dropout on.
    prob
        The probability of zeroing out each array element.
    scale
        Whether to scale the output by 1/(1-prob), default is True.

    Returns
    -------
    ret
        Result array of the linear transformation. *[N,∗,out_features]*

    """
    # noinspection PyUnresolvedReferences
    x = ivy.where(
        ivy.random_uniform(shape=x.shape, device=ivy.dev(x), dtype=dtype) < prob,
        ivy.zeros_like(x),
        x,
    )
    if scale:
        x = ivy.multiply(x, 1 / (1 - prob), out=out)
    if ivy.exists(out):
        return ivy.inplace_update(out, x)
    return x


# Attention #


@handle_nestable
def scaled_dot_product_attention(
    q: Union[ivy.Array, ivy.NativeArray],
    k: Union[ivy.Array, ivy.NativeArray],
    v: Union[ivy.Array, ivy.NativeArray],
    scale: float,
    mask: Optional[Union[ivy.Array, ivy.NativeArray]] = None,
    out: Optional[ivy.Array] = None,
) -> Union[ivy.Array, ivy.NativeArray]:
    """Applies scaled dot product attention to inputs x using optional mask.

    Parameters
    ----------
    q
        The queries input array. The shape of queries input array should be in
        *[batch_shape,num_queries,feat_dim]*. The queries input array should have the
        same size as keys and values.
    k
        The keys input array. The shape of keys input array should be in
        *[batch_shape,num_keys,feat_dim]*. The keys input array should have the same
        size as queries and values.
    v
        The values input array. The shape of values input should be in
        *[batch_shape,num_keys,feat_dim]*. The values input array should have the same
        size as queries and keys.
    scale
        The scale float value.
        The scale float value is used to scale the query-key pairs before softmax.
    mask
        The mask input array. The mask to apply to the query-key values. Default is
        None. The shape of mask input should be in *[batch_shape,num_queries,num_keys]*.

    Returns
    -------
    ret
        The output following application of scaled dot-product attention.
        The output array is the weighted sum produced by the attention score and value.
        The shape of output array is *[batch_shape,num_queries,feat_dim]* .

    Both the description and the type hints above assumes an array input for simplicity,
    but this function is *nestable*, and therefore also accepts :code:`ivy.Container`
    instances in place of any of the arguments.

    Functional Examples
    -------------------

    With :code:`ivy.Array` input:

    >>> q = ivy.array([[[0.2, 1.], [2.2, 3.],[4.4, 5.6]]])
    >>> k = ivy.array([[[0.6, 1.5], [2.4, 3.3],[4.2, 5.1]]])
    >>> v = ivy.array([[[0.4, 1.3], [2.2, 3.1],[4.3, 5.3]]])
    >>> result = ivy.scaled_dot_product_attention(q, k, v, scale=1)
    >>> print(result)
    ivy.array([[
            [4.04, 5.03],
            [4.3 , 5.3 ],
            [4.3 , 5.3 ]
            ]])

    >>> q = ivy.array([[[0.2, 1.], [2.2, 3.],[4.4, 5.6]]])
    >>> k = ivy.array([[[0.6, 1.5], [2.4, 3.3],[4.2, 5.1]]])
    >>> v = ivy.array([[[0.4, 1.3], [2.2, 3.1],[4.3, 5.3]]])
    >>> mask = ivy.array([[[0.0, 0.0, 0.0], [0.0, 0.0, 0.0],[0.0, 0.0, 0.0]]])
    >>> result = ivy.scaled_dot_product_attention(q, k, v, scale=1, mask=mask)
    >>> print(result)
    ivy.array([[
            [2.3, 3.23],
            [2.3, 3.23],
            [2.3, 3.23]
            ]])

    With :code:`ivy.NativeArray` input:

    >>> q = ivy.native_array([[[0.2, 1.], [2.2, 3.],[4.4, 5.6]]])
    >>> k = ivy.native_array([[[0.6, 1.5], [2.4, 3.3],[4.2, 5.1]]])
    >>> v = ivy.native_array([[[0.4, 1.3], [2.2, 3.1],[4.3, 5.3]]])
    >>> result = ivy.scaled_dot_product_attention(q, k, v, scale=1)
    >>> print(result)
    ivy.array([[
            [4.04, 5.03],
            [4.3 , 5.3 ],
            [4.3 , 5.3 ]
            ]])

    >>> q = ivy.native_array([[[0.2, 1.], [2.2, 3.],[4.4, 5.6]]])
    >>> k = ivy.native_array([[[0.6, 1.5], [2.4, 3.3],[4.2, 5.1]]])
    >>> v = ivy.native_array([[[0.4, 1.3], [2.2, 3.1],[4.3, 5.3]]])
    >>> mask = ivy.native_array([[[0.0, 0.0, 0.0], [0.0, 0.0, 0.0],[0.0, 0.0, 0.0]]])
    >>> result = ivy.scaled_dot_product_attention(q, k, v, scale=1, mask=mask)
    >>> print(result)
    ivy.array([[
            [2.3, 3.23],
            [2.3, 3.23],
            [2.3, 3.23]
            ]])

    With :code:`ivy.Container` input:

    >>> q = ivy.Container(a=ivy.array([[[0.2, 1.], [2.7, 3.], [4.4, 5.6]]]),
    ...                   b=ivy.array([[[1.2, 1.], [2.2, 3.], [4.4, 5.6]]]))
    >>> k = ivy.Container(a=ivy.array([[[4.2, 1.], [2.2, 3.3], [4.4, 5.6]]]),
    ...                   b=ivy.array([[[3.2, 1.], [2.2, 3.6], [4.0, 5.6]]]))
    >>> v = ivy.Container(a=ivy.array([[[5.2, 1.], [2.1, 3.], [4.4, 5.6]]]),
    ...                   b=ivy.array([[[0.2, 1.], [2.2, 3.], [4.4, 5.6]]]))
    >>> result = ivy.scaled_dot_product_attention(q, k, v, scale=1)
    >>> print(result)
    {
        a: ivy.array([[[4.27, 5.4],
                    [4.4, 5.6],
                    [4.4, 5.6]]]),
        b: ivy.array([[[4.35, 5.54],
                    [4.4, 5.6],
                    [4.4, 5.6]]])
    }

    >>> q = ivy.Container(a=ivy.array([[[0.2, 1.], [2.7, 3.], [4.4, 5.6]]]),
    ...                   b=ivy.array([[[1.2, 1.], [2.2, 3.], [4.4, 5.6]]]))
    >>> k = ivy.Container(a=ivy.array([[[4.2, 1.], [2.2, 3.3], [4.4, 5.6]]]),
    ...                   b=ivy.array([[[3.2, 1.], [2.2, 3.6], [4.0, 5.6]]]))
    >>> v = ivy.Container(a=ivy.array([[[5.2, 1.], [2.1, 3.], [4.4, 5.6]]]),
    ...                   b=ivy.array([[[0.2, 1.], [2.2, 3.], [4.4, 5.6]]]))
    >>> mask = ivy.Container(a=[[[1.0, 1.0, 1.0], [1.0, 1.0, 1.0], [1.0, 1.0, 1.0]]],
    ...                      b=[[[1.0, 1.0, 1.0], [1.0, 1.0, 1.0], [1.0, 1.0, 1.0]]])
    >>> result = ivy.scaled_dot_product_attention(q, k, v, scale=1, mask=mask)
    >>> print(result)
    {
        a: ivy.array([[[4.27, 5.4],
                    [4.4, 5.6],
                    [4.4, 5.6]]]),
        b: ivy.array([[[4.35, 5.54],
                    [4.4, 5.6],
                    [4.4, 5.6]]])
    }

    With a mix of :code:`ivy.Array` and :code:`ivy.NativeArray` inputs:

    >>> q = ivy.array([[[0.2, 1.], [2.2, 3.],[4.4, 5.6]]])
    >>> k = ivy.native_array([[[0.6, 1.5], [2.4, 3.3],[4.2, 5.1]]])
    >>> v = ivy.native_array([[[0.4, 1.3], [2.2, 3.1],[4.3, 5.3]]])
    >>> result = ivy.scaled_dot_product_attention(q, k, v, scale=1)
    >>> print(result)
    ivy.array([[
            [4.04, 5.03],
            [4.3 , 5.3 ],
            [4.3 , 5.3 ]
        ]])

    With a mix of :code:`ivy.Array` and :code:`ivy.Container` inputs:

    >>> q = ivy.array([[[0.2, 1.], [2.2, 3.],[4.4, 5.6]]])
    >>> k = ivy.Container(a=ivy.array([[[4.2, 1.], [2.2, 3.3], [4.4, 5.6]]]),
    ...                   b=ivy.array([[[3.2, 1.], [2.2, 3.6], [4.0, 5.6]]]))
    >>> v = ivy.array([[[0.4, 1.3], [2.2, 3.1], [4.3, 5.3]]])
    >>> result = ivy.scaled_dot_product_attention(q, k, v, scale=1)
    >>> print(result)
    {
        a: ivy.array([[[4.14, 5.13],
                    [4.3, 5.3],
                    [4.3, 5.3]]]),
        b: ivy.array([[[4.09, 5.08],
                    [4.3, 5.3],
                    [4.3, 5.3]]])
    }

    Instance Method Examples
    ------------------------

    With :code:`ivy.Array` input:

    >>> q = ivy.array([[[0.2, 1.], [2.2, 3.], [4.4, 5.6]]])
    >>> k = ivy.array([[[0.6, 1.5], [2.4, 3.3], [4.2, 5.1]]])
    >>> v = ivy.array([[[0.4, 1.3], [2.2, 3.1], [4.3, 5.3]]])
    >>> mask = ivy.array([[[0.0, 0.0, 0.0], [0.0, 0.0, 0.0], [0.0, 0.0, 0.0]]])
    >>> result = ivy.scaled_dot_product_attention(q, k, v, scale=1, mask=mask)
    >>> print(result)
    ivy.array([[
            [2.3, 3.23],
            [2.3, 3.23],
            [2.3, 3.23]
            ]])

    With :code:`ivy.Container` input:

    >>> q = ivy.Container(a=ivy.array([[[0.2, 1.], [2.7, 3.], [4.4, 5.6]]]),
    ...                   b=ivy.array([[[1.2, 1.], [2.2, 3.], [4.4, 5.6]]]))
    >>> k = ivy.Container(a=ivy.array([[[4.2, 1.], [2.2, 3.3],[4.4, 5.6]]]),
    ...                   b=ivy.array([[[3.2, 1.], [2.2, 3.6], [4.0, 5.6]]]))
    >>> v = ivy.Container(a=ivy.array([[[5.2, 1.], [2.1, 3.],[4.4, 5.6]]]),
    ...                   b=ivy.array([[[0.2, 1.], [2.2, 3.],[4.4, 5.6]]]))
    >>> mask = ivy.Container(a=[[[1.0, 1.0, 1.0], [1.0, 1.0, 1.0], [1.0, 1.0, 1.0]]],
    ...                      b=[[[1.0, 1.0, 1.0], [1.0, 1.0, 1.0],[1.0, 1.0, 1.0]]])
    >>> result = ivy.scaled_dot_product_attention(q, k, v, scale=1, mask=mask)
    >>> print(result)
    {
        a: ivy.array([[[4.27, 5.4],
                    [4.4, 5.6],
                    [4.4, 5.6]]]),
        b: ivy.array([[[4.35, 5.54],
                    [4.4, 5.6],
                    [4.4, 5.6]]])
    }

    With a mix of :code:`ivy.Array` and :code:`ivy.Container` inputs:

    >>> q = ivy.array([[[0.2, 1.], [2.2, 3.],[4.4, 5.6]]])
    >>> k = ivy.Container(a=ivy.array([[[4.2, 1.], [2.2, 3.3],[4.4, 5.6]]]),
    ...                   b=ivy.array([[[3.2, 1.], [2.2, 3.6],[4.0, 5.6]]]))
    >>> v = ivy.array([[[0.4, 1.3], [2.2, 3.1],[4.3, 5.3]]])
    >>> mask = ivy.native_array([[[0.0, 0.0, 0.0], [0.0, 0.0, 0.0], [0.0, 0.0, 0.0]]])
    >>> result = ivy.scaled_dot_product_attention(q, k, v, scale=1)
    >>> print(result)
    {
        a: ivy.array([[[4.14, 5.13],
                    [4.3, 5.3],
                    [4.3, 5.3]]]),
        b: ivy.array([[[4.09, 5.08],
                    [4.3, 5.3],
                    [4.3, 5.3]]])
    }


    """
    # BS x Q x K
    sim = ivy.einsum("... q f, ... k f -> ... q k", q, k) * scale

    if ivy.exists(mask):

        # BS x Q x K
        sim = ivy.where(
            ivy.logical_not(mask),
            -ivy.ones_like(sim) * ivy.finfo(ivy.dtype(sim)).max,
            sim,
        )

    # BS x Q x K
    attn = ivy.softmax(sim, -1)

    # BS x Q x F
    return ivy.einsum("... q k, ... k f -> ... q f", attn, v, out=out)


@to_native_arrays_and_back
def multi_head_attention(
    x,
    scale,
    num_heads,
    context=None,
    mask=None,
    to_q_fn=None,
    to_kv_fn=None,
    to_out_fn=None,
    to_q_v=None,
    to_kv_v=None,
    to_out_v=None,
    out: Optional[ivy.Array] = None,
):
    """Applies multi-head attention to inputs x.

    Parameters
    ----------
    x
        The array to determine the queries from *[batch_shape,num_queries,x_feat_dim]*.
    scale
        The value by which to scale the query-key similarity measure before softmax.
    num_heads
        The number of attention heads to use.
    context
        The array to determine the keys and values from. Default is None.
        *[batch_shape,num_keys,cont_feat_dim]*.
    mask
        The mask to apply to the query-key values. Default is None.
        *[batch_shape,num_queries,num_keys]*
    to_q_fn
        The function to compute queries from input x, returning queries
        *[batch_shape,num_queries,numheads×feat_dim]*. (Default value = None)
    to_kv_fn
        The function to compute keys and values from the context. (Default value = None)
    to_out_fn
        The function to compute the output from the scaled dot-product attention.
        (Default value = None)
    to_q_v
        The variables for function to_q_fn. Default is None.
    to_kv_v
        The variables for function to_kv_fn. Default is None.
    to_out_v
        The variables for function to_out_fn. Default is None.

    Returns
    -------
    ret
        The output following application of multi-head attention.
        *[batch_shape,num_queries,out_feat_dim]*

    """
    # BS x Q x (HxF)
    q = to_q_fn(x, v=to_q_v) if ivy.exists(to_q_fn) else x

    # BS x K x CF
    context = ivy.default(context, x)

    # BS x K x (2xHxF)    or    BS x K x (HxF),  BS x K x (HxF)
    kv = (
        to_kv_fn(context, v=to_kv_v)
        if ivy.exists(to_kv_fn)
        else ivy.split(context, 2, -1)
    )

    # BS x K x (HxF),  BS x K x (HxF)
    if isinstance(kv, tuple):
        k, v = kv
    else:
        k, v = ivy.split(kv, 2, -1)

    # BS x H x Q x F,  BS x H x K x F,  BS x H x K x F
    q, k, v = map(
        lambda t: ivy.einops_rearrange(t, "... n (h f) -> ... h n f", h=num_heads),
        (q, k, v),
    )

    # BS x H x Q x K
    if ivy.exists(mask):
        mask = ivy.einops_repeat(mask, "... q k -> ... h q k", h=num_heads)

    # BS x H x Q x F
    sdpa = scaled_dot_product_attention(q, k, v, scale, mask)

    # BS x Q x (HxF)
    sdpa = ivy.einops_rearrange(sdpa, "... h q f -> ... q (h f)")

    # BS x Q x OF
    ret = to_out_fn(sdpa, v=to_out_v) if ivy.exists(to_out_fn) else sdpa
    if ivy.exists(out):
        return ivy.inplace_update(out, ret)
    return ret


# Convolutions #


@to_native_arrays_and_back
@handle_out_argument
@handle_nestable
def conv1d(
    x: Union[ivy.Array, ivy.NativeArray],
    filters: Union[ivy.Array, ivy.NativeArray],
    strides: int,
    padding: str,
    data_format: str = "NWC",
    dilations: int = 1,
) -> ivy.Array:
    """Computes a 1-D convolution given 3-D input x and filters arrays.

    Parameters
    ----------
    x
        Input image *[batch_size,w,d_in]*.
    filters
        Convolution filters *[fw,d_in,d_out]*.
    strides
        The stride of the sliding window for each dimension of input.
    padding
        SAME" or "VALID" indicating the algorithm, or list indicating the per-dimension
        paddings.
    data_format
        NWC" or "NCW". Defaults to "NWC".
    dilations
        The dilation factor for each dimension of input. (Default value = 1)

    Returns
    -------
    ret
        The result of the convolution operation.

    Examples
    --------
    >>> x = ivy.asarray([[[0.], [3.], [0.]]]) #NWC
    >>> filters = ivy.array([[[0.]], [[1.]], [[0.]]]) #WIO
    >>> result = ivy.conv1d(x, filters, (1,), 'SAME', 'NWC', (1,))
    >>> print(result)
    ivy.array([[[0.], [3.], [0.]]])

    """
    return current_backend(x).conv1d(
        x, filters, strides, padding, data_format, dilations
    )


@to_native_arrays_and_back
@handle_out_argument
@handle_nestable
def conv1d_transpose(
    x, filters, strides, padding, output_shape=None, data_format="NWC", dilations=1
):
    """Computes a 1-D transpose convolution given 3-D input x and filters arrays.

    Parameters
    ----------
    x
        Input image *[batch_size,w,d_in]*.
    filters
        Convolution filters *[fw,d_in,d_out]*.
    strides
        The stride of the sliding window for each dimension of input.
    padding
        SAME" or "VALID" indicating the algorithm, or list indicating the per-dimension
        paddings.
    output_shape
        Shape of the output (Default value = None)
    data_format
        NWC" or "NCW". Defaults to "NWC".
    dilations
        The dilation factor for each dimension of input. (Default value = 1)

    Returns
    -------
    ret
        The result of the transpose convolution operation.

    """
    return current_backend(x).conv1d_transpose(
        x, filters, strides, padding, output_shape, data_format, dilations
    )


@to_native_arrays_and_back
@handle_out_argument
@handle_nestable
def conv2d(
    x: Union[ivy.Array, ivy.NativeArray, ivy.Container],
    filters: Union[ivy.Array, ivy.NativeArray, ivy.Container],
    strides: Union[int, Tuple[int], Tuple[int, int]],
    padding: str,
    data_format: str = "NHWC",
    dilations: Optional[Union[int, Tuple[int], Tuple[int, int]]] = 1,
) -> Union[ivy.Array, ivy.Container]:
    """Computes a 2-D convolution given 4-D input x and filters arrays.

    Parameters
    ----------
    x
        Input image *[batch_size,h,w,d_in]*.
    filters
        Convolution filters *[fh,fw,d_in,d_out]*.
    strides
        The stride of the sliding window for each dimension of input.
    padding
        SAME" or "VALID" indicating the algorithm, or list indicating the per-dimension
        paddings.
    data_format
        NHWC" or "NCHW". Defaults to "NHWC".
    dilations
        The dilation factor for each dimension of input. (Default value = 1)

    Returns
    -------
    ret
        The result of the convolution operation.
    
    Both the description and the type hints above assumes an array input for simplicity,
    but this function is *nestable*, and therefore also accepts :code:`ivy.Container`
    instances in place of any of the arguments.

    
    Functional Examples
    -------------------

    With :code:`ivy.Array` input:

    >>> x = ivy.array([[[[1.], [2.0],[3.]], \
                      [[1.], [2.0],[3.]], \
                      [[1.], [2.0],[3.]]]]) #NHWC

    >>> filters = ivy.array([[[[0.]],[[1.]],[[0.]]], \
                             [[[0.]],[[1.]], [[0.]]], \
                             [[[0.]],[[1.]], [[0.]]]]) #HWIO
    >>> result = ivy.conv2d(x, filters, (1,), 'SAME', 'NHWC', (1,))
    >>> print(result)
    ivy.array([[
              [[2.],[4.],[6.]],
              [[3.],[6.],[9.]],
              [[2.],[4.],[6.]]
              ]])

    With :code:`ivy.NativeArray` input:

    >>> x = ivy.native_array(ivy.random_normal(0, 1, [1, 32, 32, 3]))
    >>> filters = ivy.native_array(ivy.random_normal(0, 1, [3, 5, 3, 5])) #HWIO
    >>> result = ivy.conv2d(x, filters, strides = [2, 1], padding = 'VALID') \
        #non-square filter with unequal stride and valid padding
    >>> print(result.shape)
    [1, 15, 28, 5]


    With a mix of :code:`ivy.Array` and :code:`ivy.Container` inputs:

    >>> x = ivy.Container(a = ivy.eye(3, 3).view(1, 3, 3, 1), \
                          b = ivy.eye(5, 5).view(1, 5, 5, 1))
    >>> filters = ivy.array([[2, 0, 1], \
                             [1, 3, 1], \
                             [0, 1, 1]]).unsqueeze(-1).unsqueeze(-1).float()
    >>> result = ivy.conv2d(x, filters, (2,), 'SAME')
    >>> print(result)
    {
        a: ivy.array([[[[4.],
                        [0.]],
                       [[1.],
                        [5.]]]]),
        b: ivy.array([[[[4.],
                        [0.],
                        [0.]],

                       [[1.],
                        [6.],
                        [0.]],

                       [[0.],
                        [1.],
                        [5.]]]])
    }

    """
    return current_backend(x).conv2d(
        x, filters, strides, padding, data_format, dilations
    )


@to_native_arrays_and_back
@handle_out_argument
@handle_nestable
def conv2d_transpose(
    x, filters, strides, padding, output_shape=None, data_format="NHWC", dilations=1
):
    """Computes a 2-D transpose convolution given 4-D input x and filters arrays.

    Parameters
    ----------
    x
        Input image *[batch_size,h,w,d_in]*.
    filters
        Convolution filters *[fh,fw,d_in,d_out]*.
    strides
        The stride of the sliding window for each dimension of input.
    padding
        SAME" or "VALID" indicating the algorithm, or list indicating the per-dimension
        paddings.
    output_shape
        Shape of the output (Default value = None)
    data_format
        NHWC" or "NCHW". Defaults to "NHWC".
    dilations
        The dilation factor for each dimension of input. (Default value = 1)

    Returns
    -------
    ret
        The result of the transpose convolution operation.

    """
    return current_backend(x).conv2d_transpose(
        x, filters, strides, padding, output_shape, data_format, dilations
    )


@to_native_arrays_and_back
@handle_out_argument
@handle_nestable
def depthwise_conv2d(
    x: Union[ivy.Array, ivy.NativeArray, ivy.Container],
    filters: Union[ivy.Array, ivy.NativeArray, ivy.Container],
    strides: Union[int, Tuple[int], Tuple[int, int]],
    padding: Union[str, List[int]],
    data_format: str = "NHWC",
    dilations: Optional[Union[int, Tuple[int], Tuple[int, int]]] = 1,
) -> Union[ivy.Array, ivy.Container]:
    """
    Computes a 2-D depthwise convolution given 4-D input ``x`` and filters arrays.

    Parameters
    ----------
    x
        Input image *[batch_size,h,w,d]*.
    filters
        Convolution filters *[fh,fw,d]*.
    strides
        The stride of the sliding window for each dimension of input.
    padding
        "SAME" or "VALID" indicating the algorithm, or list indicating the per-dimension
        paddings.
    data_format
        "NHWC" or "NCHW". Defaults to "NHWC".
    dilations
        The dilation factor for each dimension of input. (Default value = 1)

    Returns
    -------
    ret
        The result of the convolution operation.

    Examples
    --------
    With :code:`ivy.Array` input:

    >>> x = ivy.random_normal(0, 1, [1, 28, 28, 3])
    >>> filters = ivy.random_normal(0, 1, [3, 3, 3])
    >>> y = ivy.depthwise_conv2d(x, filters, padding='VALID')
    >>> print(y.shape)
    (1, 13, 13, 3)

    With :code:`ivy.NativeArray` input:

    >>> x = ivy.native_array(ivy.random_normal(0, 1, [1, 7, 7, 64]))
    >>> filters = ivy.native_array(ivy.random_normal(0, 1, [3, 3, 64]))
    >>> y = ivy.depthwise_conv2d(x, filters, strides=[1, 1], padding='SAME')
    >>> print(y.shape)
    (1, 7, 7, 64)

    With a mix of :code:`ivy.Array` and :code:`ivy.Container` inputs:

    >>> x = ivy.eye(6, 6).view(1, 6, 6, 1)
    >>> a = ivy.array([[1, 1, 1], [1, -8, 1], [1, 1, 1]]).unsqueeze(-1).float()
    >>> b = ivy.array([[1, 1, 1], [1, 1, 1], [1, 1, 1]]).unsqueeze(-1) / 9.0
    >>> filters = ivy.Container(a = a, b = b)
    >>> y = ivy.depthwise_conv2d(x, filters, strides=1, padding='VALID', dilations=2)
    >>> print(y)
    {
        a: ivy.array([[[[-6.],
                        [0.]],
                       [[0.],
                        [-6.]]]]),
        b: ivy.array([[[[0.333],
                        [0.]],
                       [[0.],
                        [0.333]]]])
    }

    With a mix of :code:`ivy.Array`, code:`ivy.NativeArray`
    and :code:`ivy.Container` inputs:

    >>> x = ivy.eye(6, 6).view(1, 6, 6, 1)
    >>> y = ivy.native_array(ivy.eye(6, 6, 1).view(1, 6, 6, 1))
    >>> inp = ivy.Container(x = x, y = y)
    >>> filter = ivy.array([[1, 1, 1], [1, -8, 1], [1, 1, 1]]).unsqueeze(-1).float()
    >>> y = ivy.depthwise_conv2d(inp, filter, strides=1, padding='VALID', dilations=2)
    >>> print(y)
    {
        x: ivy.array([[[[-6.],
                        [0.]],
                       [[0.],
                        [-6.]]]]),
        y: ivy.array([[[[0.],
                        [-6.]],
                       [[2.],
                        [0.]]]])
    }

    """
    return current_backend(x).depthwise_conv2d(
        x, filters, strides, padding, data_format, dilations
    )


@to_native_arrays_and_back
@handle_out_argument
@handle_nestable
def conv3d(
    x: Union[ivy.Array, ivy.NativeArray],
    filters: Union[ivy.Array, ivy.NativeArray],
    strides: int,
    padding: str,
    data_format: str = "NDHWC",
    dilations: int = 1,
) -> ivy.Array:
    """Computes a 3-D convolution given 5-D input x and filters arrays.

    Parameters
    ----------
    x
        Input volume *[batch_size,d,h,w,d_in]*.
    filters
        Convolution filters *[fd,fh,fw,d_in,d_out]*.
    strides
        The stride of the sliding window for each dimension of input.
    padding
        SAME" or "VALID" indicating the algorithm, or list indicating the per-dimension
        paddings.
    data_format
        NDHWC" or "NCDHW". Defaults to "NDHWC".
    dilations
        The dilation factor for each dimension of input. (Default value = 1)

    Returns
    -------
    ret
        The result of the convolution operation.

    Examples
    --------
    >>> x1 = [[[1.],[2.]],[[1.],[2.]],[[1.],[2.]]]
    >>> x2 = [[[3.],[4.]],[[3.],[4.]],[[3.],[4.]]]
    >>> x = ivy.array([[x1,x2]]) #NDHWC
    >>> filters = ivy.array([[[[[1]],[[0.]]]]]) #DHWIO
    >>> result = ivy.conv3d( x, filters, 1, 'VALID',"NDHWC", 1)
    >>> print(result)
    ivy.array([[
        [
            [[1.]],[[1.]],[[1.]]
        ],
        [
            [[3.]],[[3.]],[[3.]]
        ]
            ]])

    """
    return current_backend(x).conv3d(
        x, filters, strides, padding, data_format, dilations
    )


@to_native_arrays_and_back
@handle_out_argument
@handle_nestable
def conv3d_transpose(
    x, filters, strides, padding, output_shape=None, data_format="NDHWC", dilations=1
):
    """Computes a 3-D transpose convolution given 5-D input x and filters arrays.

    Parameters
    ----------
    x
        Input image *[batch_size,d,h,w,d_in]*.
    filters
        Convolution filters *[fd,fh,fw,d_in,d_out]*.
    strides
        The stride of the sliding window for each dimension of input.
    padding
        SAME" or "VALID" indicating the algorithm, or list indicating the per-dimension
        paddings.
    output_shape
        Shape of the output (Default value = None)
    data_format
        NDHWC" or "NCDHW". Defaults to "NDHWC".
    dilations
        The dilation factor for each dimension of input. (Default value = 1)

    Returns
    -------
    ret
        The result of the transpose convolution operation.

    """
    return current_backend(x).conv3d_transpose(
        x, filters, strides, padding, output_shape, data_format, dilations
    )


# LSTM #


@to_native_arrays_and_back
@handle_nestable
def lstm_update(
    x, init_h, init_c, kernel, recurrent_kernel, bias=None, recurrent_bias=None
):
    """Perform long-short term memory update by unrolling time dimension of input array.

    Parameters
    ----------
    x
        input tensor of LSTM layer *[batch_shape, t, in]*.
    init_h
        initial state tensor for the cell output *[batch_shape, out]*.
    init_c
        initial state tensor for the cell hidden state *[batch_shape, out]*.
    kernel
        weights for cell kernel *[in, 4 x out]*.
    recurrent_kernel
        weights for cell recurrent kernel *[out, 4 x out]*.
    bias
        bias for cell kernel *[4 x out]*. (Default value = None)
    recurrent_bias
        bias for cell recurrent kernel *[4 x out]*. (Default value = None)

    Returns
    -------
    ret
        hidden state for all timesteps *[batch_shape,t,out]* and cell state for last
        timestep *[batch_shape,out]*

    """
    # get shapes
    x_shape = list(x.shape)
    batch_shape = x_shape[:-2]
    timesteps = x_shape[-2]
    input_channels = x_shape[-1]
    x_flat = ivy.reshape(x, (-1, input_channels))

    # input kernel
    Wi = kernel
    Wi_x = ivy.reshape(
        ivy.matmul(x_flat, Wi) + (bias if bias is not None else 0),
        batch_shape + [timesteps, -1],
    )
    Wii_x, Wif_x, Wig_x, Wio_x = ivy.split(Wi_x, 4, -1)

    # recurrent kernel
    Wh = recurrent_kernel

    # lstm states
    ht = init_h
    ct = init_c

    # lstm outputs
    hts_list = list()

    # unrolled time dimension with lstm steps
    for Wii_xt, Wif_xt, Wig_xt, Wio_xt in zip(
        ivy.unstack(Wii_x, axis=-2),
        ivy.unstack(Wif_x, axis=-2),
        ivy.unstack(Wig_x, axis=-2),
        ivy.unstack(Wio_x, axis=-2),
    ):
        htm1 = ht
        ctm1 = ct

        Wh_htm1 = ivy.matmul(htm1, Wh) + (
            recurrent_bias if recurrent_bias is not None else 0
        )
        Whi_htm1, Whf_htm1, Whg_htm1, Who_htm1 = ivy.split(
            Wh_htm1, num_or_size_splits=4, axis=-1
        )

        it = ivy.sigmoid(Wii_xt + Whi_htm1)
        ft = ivy.sigmoid(Wif_xt + Whf_htm1)
        gt = ivy.tanh(Wig_xt + Whg_htm1)
        ot = ivy.sigmoid(Wio_xt + Who_htm1)
        ct = ft * ctm1 + it * gt
        ht = ot * ivy.tanh(ct)

        hts_list.append(ivy.expand_dims(ht, -2))

    return ivy.concat(hts_list, -2), ct<|MERGE_RESOLUTION|>--- conflicted
+++ resolved
@@ -83,13 +83,8 @@
 # Dropout #
 
 
-@to_native_arrays_and_back
-<<<<<<< HEAD
+@handle_nestable
 def dropout(x, prob, scale=True, dtype=None, out: Optional[ivy.Array] = None):
-=======
-@handle_nestable
-def dropout(x, prob, scale=True, out: Optional[ivy.Array] = None):
->>>>>>> 73d14fec
     """Randomly zeroes some elements of the input tensor with probability p using
     samples from a Bernoulli distribution.
 
